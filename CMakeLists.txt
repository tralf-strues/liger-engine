--- conflicted
+++ resolved
@@ -4,28 +4,4 @@
 
 add_subdirectory(engine)
 add_subdirectory(editor)
-<<<<<<< HEAD
-add_subdirectory(sandbox)
-
-# Documentation
-option(LIGER_BUILD_DOCS "Build Doxygen documentation" OFF)
-
-find_package(Doxygen)
-if (DOXYGEN_FOUND AND LIGER_BUILD_DOCS)
-  set(DOXYGEN_IN ${CMAKE_HOME_DIRECTORY}/docs/Doxyfile)
-  set(DOXYGEN_OUT ${CMAKE_HOME_DIRECTORY}/docs/docs/Doxyfile)
-
-  configure_file(${DOXYGEN_IN} ${DOXYGEN_OUT} @ONLY)
-  message("Doxygen build started")
-
-  add_custom_target(doc_doxygen ALL
-      COMMAND ${DOXYGEN_EXECUTABLE} ${DOXYGEN_OUT}
-      WORKING_DIRECTORY ${CMAKE_HOME_DIRECTORY}
-      COMMENT "Generating API documentation with Doxygen"
-      VERBATIM)
-elseif (NOT DOXYGEN_FOUND AND LIGER_BUILD_DOCS)
-  message("Doxygen need to be installed to generate the doxygen documentation")
-endif ()
-=======
-add_subdirectory(sandbox)
->>>>>>> ca1c0656
+add_subdirectory(sandbox)